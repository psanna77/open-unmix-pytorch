<<<<<<< HEAD
name: open-unmix-pytorch-osx
=======
name: umx-osx
>>>>>>> ba8e9f1e

channels:
  - conda-forge
  - pytorch

dependencies:
  - python=3.7
  - numpy=1.18
  - scipy=1.4
  - pytorch=1.5.0
  - torchaudio=0.5.0
  - tqdm
  - scikit-learn=0.22
  - ffmpeg
  - pip
  - pip:
    - musdb==0.3.1
    - norbert>=0.2.0
    - museval==0.3.0
    - gitpython<|MERGE_RESOLUTION|>--- conflicted
+++ resolved
@@ -1,8 +1,4 @@
-<<<<<<< HEAD
-name: open-unmix-pytorch-osx
-=======
 name: umx-osx
->>>>>>> ba8e9f1e
 
 channels:
   - conda-forge
