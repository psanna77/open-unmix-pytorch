import torch
import numpy as np
import argparse
import soundfile as sf
import norbert
import json
from pathlib import Path
import scipy.signal
import resampy
import model
import utils

eps = np.finfo(np.float32).eps

device = torch.device("cuda" if torch.cuda.is_available() else "cpu")


def load_models(directory, targets):
    models = {}
    for target_dir in Path(directory).iterdir():
        if target_dir.is_dir():
            if targets is None or target_dir.stem in targets:
                with open(Path(target_dir, 'output.json'), 'r') as stream:
                    results = json.load(stream)

                state = torch.load(
                    Path(target_dir, target_dir.stem + '.pth.tar'),
                    map_location=device
                )['state_dict']

                max_bin = utils.bandwidth_to_max_bin(
                    state['sample_rate'],
                    results['args']['nfft'],
                    results['args']['bandwidth']
                )

                unmix = model.OpenUnmix(
                    n_fft=results['args']['nfft'],
                    n_hop=results['args']['nhop'],
                    nb_channels=results['args']['nb_channels'],
                    hidden_size=results['args']['hidden_size'],
                    max_bin=max_bin
                )

                unmix.load_state_dict(state)
                unmix.stft.center = True
                # set model into evaluation mode
                unmix.eval()
                unmix.to(device)
                models[target_dir.stem] = unmix
                print("%s model loaded." % target_dir.stem)
    return models


def istft(X, rate=44100, n_fft=4096, n_hopsize=1024):
    t, audio = scipy.signal.istft(
        X / (n_fft / 2),
        rate,
        nperseg=n_fft,
        noverlap=n_fft - n_hopsize,
        boundary=True
    )
    return audio


<<<<<<< HEAD
def separate(audio, models, params, niter=0, softmask=0, alpha=1,
             final_smoothing=0, residual_model=False):
=======
def separate(audio, models, niter=0, softmask=0, alpha=1,
             final_smoothing=0):
>>>>>>> c6d75640
    # for now only check the first model, as they are assumed to be the same
    nb_sources = len(models)
    st_model = models[list(models.keys())[0]]


    audio_torch = torch.tensor(audio.T[None, ...]).float().to(device)
    # get complex STFT from torch
    X = st_model.stft(audio_torch).detach().cpu().numpy()
    # convert to complex numpy type
    X = X[..., 0] + X[..., 1]*1j
    X = X[0].transpose(2, 1, 0)
    nb_frames_X, nb_bins_X, nb_channels_X = X.shape
    source_names = []
    V = []
    for j, (target, unmix) in enumerate(models.items()):
        Vj = unmix(audio_torch).cpu().detach().numpy()
        if softmask:
            # only exponentiate the model if we use softmask
            Vj = Vj**alpha
        # output is nb_frames, nb_samples, nb_channels, nb_bins
        V.append(Vj[:, 0, ...])  # remove sample dim
        source_names += [target]

    V = np.transpose(np.array(V), (1, 3, 2, 0))

    if residual_model:
        V = norbert.residual(V, X, alpha if softmask else 1)
        source_names += ['accompaniment']

    Y = norbert.wiener(V, X, niter, use_softmask=softmask,
                       final_smoothing=final_smoothing)

    estimates = {}
    for j, name in enumerate(source_names):
        audio_hat = istft(
            Y[..., j].T,
            n_fft=st_model.stft.n_fft,
            n_hopsize=st_model.stft.n_hop
        )
        estimates[name] = audio_hat.T

    return estimates


if __name__ == '__main__':
    # Training settings
    parser = argparse.ArgumentParser(description='OSU Inference')

    parser.add_argument(
        'input',
        type=str,
        nargs='+',
        help='List of paths to wav/flac files.'
    )

    parser.add_argument(
        '--targets',
        nargs='+',
        default=['vocals', 'drums', 'bass', 'other'],
        type=str,
        help='provide targets to be processed. \
              If none, all available targets will be computed'
    )

    parser.add_argument(
        '--outdir',
        type=str,
        help='Results path where audio evaluation results are stored'
    )

    parser.add_argument(
        '--evaldir',
        type=str,
        help='Results path for museval estimates'
    )

    parser.add_argument(
        '--modeldir',
        type=str,
        help='path to mode base directory of pretrained models'
    )

    parser.add_argument(
        '--modelname',
        choices=['Unmix16kBLSTMStereo'],
        default='Unmix16kBLSTMStereo',
        type=str,
        help='use pretrained model'
    )

    parser.add_argument(
        '--softmask',
        dest='softmask',
        action='store_true',
        help=('will use mixture phase with spectrogram'
              'estimates, if enabled')
    )

    parser.add_argument(
        '--niter',
        type=int,
        default=1,
        help='number of iterations for refining results.'
    )

    parser.add_argument(
        '--alpha',
        type=int,
        default=1,
        help='exponent in case of softmask separation'
    )

    parser.add_argument(
        '--samplerate',
        type=int,
        default=44100,
        help='model samplerate'
    )

    parser.add_argument(
        '--final-smoothing',
        type=int,
        default=0,
        help=('final smoothing of estimates. Reduces distortion, adds '
              'interference')
    )

    parser.add_argument(
        '--residual-model',
        action='store_true',
        help='create a model for the residual'
    )

    args = parser.parse_args()

    if args.modeldir:
        models = load_models(args.modeldir, args.targets)
        model_name = Path(args.modeldir).stem
    else:
        import hubconf
        pretrained_model = getattr(hubconf, args.modelname)
        models = {
            target: pretrained_model(target=target, device=device)
            for target in args.targets
        }
        model_name = args.modelname

    for input_file in args.input:
        print(input_file)
        if not args.outdir:
            outdir = Path(Path(input_file).stem + '_' + model_name)
        else:
            outdir = Path(args.outdir)

        print('Processing ', input_file)
        # handling an input audio path
        audio, rate = sf.read(input_file, always_2d=True)

        if rate != args.samplerate:
            audio = resampy.resample(audio, rate, args.samplerate, axis=0)

        if audio.shape[1] == 1:
            # if we have mono, let's duplicate it
            audio = np.repeat(audio, 2, axis=1)

        estimates = separate(
            audio,
            models,
            niter=args.niter,
            alpha=args.alpha,
            softmask=args.softmask,
            final_smoothing=args.final_smoothing,
            residual_model=args.residual_model
        )
        outdir.mkdir(exist_ok=True, parents=True)
        for target in estimates:
            sf.write(
                outdir / Path(target).with_suffix('.wav'),
                estimates[target],
                args.samplerate
            )<|MERGE_RESOLUTION|>--- conflicted
+++ resolved
@@ -63,13 +63,8 @@
     return audio
 
 
-<<<<<<< HEAD
 def separate(audio, models, params, niter=0, softmask=0, alpha=1,
              final_smoothing=0, residual_model=False):
-=======
-def separate(audio, models, niter=0, softmask=0, alpha=1,
-             final_smoothing=0):
->>>>>>> c6d75640
     # for now only check the first model, as they are assumed to be the same
     nb_sources = len(models)
     st_model = models[list(models.keys())[0]]
